# 
# LSST Data Management System
# Copyright 2008, 2009, 2010, 2011 LSST Corporation.
# 
# This product includes software developed by the
# LSST Project (http://www.lsst.org/).
#
# This program is free software: you can redistribute it and/or modify
# it under the terms of the GNU General Public License as published by
# the Free Software Foundation, either version 3 of the License, or
# (at your option) any later version.
# 
# This program is distributed in the hope that it will be useful,
# but WITHOUT ANY WARRANTY; without even the implied warranty of
# MERCHANTABILITY or FITNESS FOR A PARTICULAR PURPOSE.  See the
# GNU General Public License for more details.
# 
# You should have received a copy of the LSST License Statement and 
# the GNU General Public License along with this program.  If not, 
# see <http://www.lsstcorp.org/LegalNotices/>.
#
import math

import lsst.daf.base as dafBase
import lsst.pex.config as pexConfig
import lsst.afw.detection as afwDet
import lsst.meas.algorithms as measAlg
import lsst.meas.algorithms.apertureCorrection as maApCorr
import lsst.meas.utils.sourceDetection as muDetection
import lsst.meas.photocal as photocal
from .astrometry import AstrometryTask
import lsst.pipe.base as pipeBase
from .repair import RepairTask
from .measurePsf import MeasurePsfTask
from .photometry import PhotometryTask, RephotometryTask

def propagateFlag(flag, old, new):
    """Propagate a flag from one source to another"""
    if old.getFlagForDetection() & flag:
        new.setFlagForDetection(new.getFlagForDetection() | flag)


class CalibrateConfig(pexConfig.Config):
    model = pexConfig.ChoiceField(
        dtype = str,
        doc = "PSF model type",
        default = "SingleGaussian",
        allowed = {
            "SingleGaussian": "Single Gaussian model",
            "DoubleGaussian": "Double Gaussian model",
        },
    )
    fwhm = pexConfig.Field(
        dtype = float,
        doc = "FWHM of PSF model (arcsec)",
        default = 1.0,
    )
    size = pexConfig.Field(
        dtype = int,
        doc = "Size of PSF model (pixels)",
        default = 15,
    )
    thresholdValue = pexConfig.Field(
        dtype = float,
        doc = "Threshold for PSF stars (relative to regular detection limit)",
        default = 10.0,
    )
    magnitudeLimitForCalibration = pexConfig.Field(
        dtype = float,
        doc = "The faintest star to consider for photometric calibration",
        default = 22.0,
    )
    doPsf = pexConfig.Field(
        dtype = bool,
        doc = "Perform PSF fitting?",
        default = True,
    )
    doAstrometry = pexConfig.Field(
        dtype = bool,
        doc = "Compute astrometric solution?",
        default = True,
    )
    doZeropoint = pexConfig.Field(
        dtype = bool,
        doc = "Compute photometric zeropoint?",
        default = True,
    )
    doApCorr = pexConfig.Field(
        dtype = bool,
        doc = "Calculate the aperture correction?",
        default = True,
    )
    doBackground = pexConfig.Field(
        dtype = bool,
        doc = "Subtract background (after computing it, if not supplied)?",
        default = True,
    )
    adjustBackground = pexConfig.Field(
        dtype = float,
        doc = "Fiddle factor to add to the background; debugging only",
        default = 0.0,
    )
    background = pexConfig.ConfigField(
        dtype = muDetection.estimateBackground.ConfigClass,
        doc = "Background estimation configuration"
        )
    apCorr       = pexConfig.ConfigField(dtype = maApCorr.ApertureCorrectionConfig, doc = "")
    repair       = pexConfig.ConfigField(dtype = RepairTask.ConfigClass,            doc = "")
    photometry   = pexConfig.ConfigField(dtype = PhotometryTask.ConfigClass,        doc = "")
    measurePsf   = pexConfig.ConfigField(dtype = MeasurePsfTask.ConfigClass,        doc = "")
    astrometry   = pexConfig.ConfigField(dtype = AstrometryTask.ConfigClass,        doc = "")

class CalibrateTask(pipeBase.Task):
    """Calibrate an exposure: measure PSF, subtract background, etc.
    """
    ConfigClass = CalibrateConfig

    def __init__(self, *args, **kwargs):
        pipeBase.Task.__init__(self, *args, **kwargs)
        self.makeSubtask("repair", RepairTask)
        self.makeSubtask("photometry", PhotometryTask)
        self.makeSubtask("measurePsf", MeasurePsfTask)
        self.makeSubtask("rephotometry", RephotometryTask, config=self.config.photometry)
        self.makeSubtask("astrometry", AstrometryTask)

    @pipeBase.timeMethod
    def run(self, exposure, defects=None):
        """Calibrate an exposure: measure PSF, subtract background, measure astrometry and photometry

        @param exposure Exposure to calibrate
        @param defects List of defects on exposure
        @return a pipeBase.Struct with fields:
        - psf: Point spread function
        - apCorr: Aperture correction
        - sources: Sources used in calibration
        - matches: Astrometric matches
        - matchMeta: Metadata for astrometric matches
        """
        assert exposure is not None, "No exposure provided"

        fakePsf, wcs = self.makeFakePsf(exposure)

        keepCRs = True                  # At least until we know the PSF
        self.repair.run(exposure, fakePsf, defects=defects, keepCRs=keepCRs)
        self.display('repair', exposure=exposure)

        if self.config.doBackground:
            with self.timer("background"):
                bg, exposure = muDetection.estimateBackground(exposure, self.config.background, subtract=True)
                del bg

            if self.config.adjustBackground:
                self.log.log(self.log.WARN, "Fiddling the background by %g" % self.config.adjustBackground)
                mi = exposure.getMaskedImage()
                mi -= self.config.adjustBackground
                del mi

            self.display('background', exposure=exposure)
        
        if self.config.doPsf or self.config.doAstrometry or self.config.doZeropoint:
            with self.timer("photometry"):
                photRet = self.photometry.run(exposure, fakePsf)
                sources = photRet.sources
                footprintSets = photRet.footprintSets
        else:
            sources, footprintSets = None, []

        if self.config.doPsf:
            psfRet = self.measurePsf.run(exposure, sources)
            psf = psfRet.psf
            cellSet = psfRet.cellSet
        else:
            psf, cellSet = None, None

        # Wash, rinse, repeat with proper PSF

        if self.config.doPsf:
            self.repair.run(exposure, psf, defects=defects, keepCRs=None)
            self.display('repair', exposure=exposure)

        if self.config.doBackground:
            with self.timer("background"):
                # Subtract background
                background, exposure = muDetection.estimateBackground(
                    exposure, self.config.background, subtract=True)
                self.log.log(self.log.INFO, "Fit and subtracted background")
            self.display('background', exposure=exposure)

        if self.config.doPsf and (self.config.doAstrometry or self.config.doZeropoint):
<<<<<<< HEAD
            rephotRet = self.rephotometry.run(exposure, footprintSets, psf, apCorr)
=======
            rephotRet = self.rephotometry.run(exposure, footprints, psf)
>>>>>>> 98e0d4f4
            for old, new in zip(sources, rephotRet.sources):
                for flag in (measAlg.Flags.STAR, measAlg.Flags.PSFSTAR):
                    propagateFlag(flag, old, new)
            sources = rephotRet.sources
            del rephotRet

        if self.config.doPsf and self.config.doApCorr:
            apCorr = self.measureApCorr(exposure, cellSet) # calculate the aperture correction
            applyApCorrRet = self.photometry.applyApCorr(sources, apCorr)
        else:
            apCorr = None

        if self.config.doAstrometry or self.config.doZeropoint:
            astromRet = self.astrometry.run(exposure, sources)
            matches = astromRet.matches
            matchMeta = astromRet.matchMeta
        else:
            matches, matchMeta = None, None

        if self.config.doZeropoint and matches is not None:
            self.zeropoint(exposure, matches)

        self.display('calibrate', exposure=exposure, sources=sources, matches=matches)

        return pipeBase.Struct(
            exposure = exposure,
            psf = psf,
            apCorr = apCorr,
            sources = sources,
            matches = matches,
            matchMeta = matchMeta,
        )

    def makeFakePsf(self, exposure):
        """Initialise the calibration procedure by setting the PSF and WCS

        @param exposure Exposure to process
        @return PSF, WCS
        """
        assert exposure, "No exposure provided"
        
        wcs = exposure.getWcs()
        assert wcs, "No wcs in exposure"

        model = self.config.model
        fwhm = self.config.fwhm / wcs.pixelScale().asArcseconds()
        size = self.config.size
        self.log.log(self.log.INFO, "makeFakePsf fwhm=%s pixels; size=%s pixels" % (fwhm, size))
        psf = afwDet.createPsf(model, size, size, fwhm/(2*math.sqrt(2*math.log(2))))
        return psf, wcs

    @pipeBase.timeMethod
    def measureApCorr(self, exposure, cellSet):
        """Measure aperture correction

        @param exposure Exposure to process
        @param cellSet Set of cells of PSF stars
        """
        assert exposure, "No exposure provided"
        assert cellSet, "No cellSet provided"
        metadata = dafBase.PropertyList()
        corr = maApCorr.ApertureCorrection(exposure, cellSet, metadata, self.config.apCorr, self.log)
        x, y = exposure.getWidth() / 2.0, exposure.getHeight() / 2.0
        value, error = corr.computeAt(x, y)
        self.log.log(self.log.INFO, "Aperture correction using %d/%d stars: %f +/- %f" %
                     (metadata.get("numAvailStars"), metadata.get("numGoodStars"), value, error))
        for key in metadata.names():
            self.metadata.add("apCorr.%s" % key, metadata.get(key))
        # XXX metadata?
        return corr

    @pipeBase.timeMethod
    def zeropoint(self, exposure, matches):
        """Photometric calibration

        @param exposure Exposure to process
        @param matches Matched sources
        """
        assert exposure, "No exposure provided"
        assert matches, "No matches provided"

        zp = photocal.calcPhotoCal(matches, log=self.log, goodFlagValue=0)
        self.log.log(self.log.INFO, "Photometric zero-point: %f" % zp.getMag(1.0))
        exposure.getCalib().setFluxMag0(zp.getFlux(0))
        return


class CalibratePsfTask(CalibrateTask):
    """Calibrate only the PSF for an image.
    
    Explicitly turns off other functions.
    
    Conversion notes:
    - Is it really necessary to restore the old config?
    - Surely there is a cleaner way to do this, such as creating a config that
      has these flags explicitly turned off?
    """
    def run(self, *args, **kwargs):
        oldConfig = self.config.copy()
        self.config.doBackground = False
        self.config.doDistortion = False
        self.config.doAstrometry = False
        self.config.doZeropoint = False

        retVal = CalibrateTask.run(self, *args, **kwargs)

        self.config = oldConfig
        
        return retVal<|MERGE_RESOLUTION|>--- conflicted
+++ resolved
@@ -187,11 +187,7 @@
             self.display('background', exposure=exposure)
 
         if self.config.doPsf and (self.config.doAstrometry or self.config.doZeropoint):
-<<<<<<< HEAD
-            rephotRet = self.rephotometry.run(exposure, footprintSets, psf, apCorr)
-=======
-            rephotRet = self.rephotometry.run(exposure, footprints, psf)
->>>>>>> 98e0d4f4
+            rephotRet = self.rephotometry.run(exposure, footprintSets, psf)
             for old, new in zip(sources, rephotRet.sources):
                 for flag in (measAlg.Flags.STAR, measAlg.Flags.PSFSTAR):
                     propagateFlag(flag, old, new)
